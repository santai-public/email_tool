--- conflicted
+++ resolved
@@ -1,8 +1,7 @@
-<<<<<<< HEAD
-from typing import Dict
-=======
+
+
 from typing import Dict, Type
->>>>>>> 9c1451b3
+
 from .backends import AuthBackend, PlainAuthBackend
 
 class AuthManager:
